--- conflicted
+++ resolved
@@ -23,13 +23,7 @@
 import yaml
 import traceback
 
-<<<<<<< HEAD
-from collections import MutableMapping, MutableSet, MutableSequence
-
-from ansible import utils
-=======
 from ansible.plugins import fragment_loader
->>>>>>> e59d4f3b
 
 # modules that are ok that they do not have documentation strings
 BLACKLIST_MODULES = [
